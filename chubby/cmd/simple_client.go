--- conflicted
+++ resolved
@@ -24,14 +24,8 @@
 
 	quitCh := make(chan os.Signal, 1)
 	signal.Notify(quitCh, os.Kill, os.Interrupt, syscall.SIGHUP, syscall.SIGINT, syscall.SIGTERM, syscall.SIGQUIT)
-<<<<<<< HEAD
 
 	_, err := client.InitSession(api.ClientID(simple_client_id))
-=======
-	_, err := client.InitSession(api.ClientID(clientID))
->>>>>>> 7aabcd72
-
-
 	if err != nil {
 		log.Fatal(err)
 	}
