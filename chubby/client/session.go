package client

import (
	"cos518project/chubby/api"
	"errors"
<<<<<<< HEAD
	"fmt"
=======
>>>>>>> 9a30e9b9
	"log"
	"net/rpc"
	"os"
	"time"
)

type ClientSession struct {
	// Client ID
	clientID			api.ClientID

	// Server address
	serverAddr			string

	// RPC client
	rpcClient			*rpc.Client

	// Record start time
	startTime			time.Time

	// Local lease length
	leaseLength			time.Duration

	// Locks held by the session
	locks				map[api.FilePath]api.LockMode

	// Are we in jeopardy right now?
	jeopardyFlag		bool

	// Channel for notifying if jeopardy has ended
	jeopardyChan		chan struct{}

	// Did this session expire?
	expired				bool

	// Logger
	logger				*log.Logger
}

const DefaultLeaseDuration time.Duration = 12 * time.Second
const JeopardyDuration time.Duration = 45 * time.Second

// Set up a Chubby session and periodically send KeepAlives to the server.
// This method should be run as a new goroutine by the client.
func InitSession(clientID api.ClientID) (*ClientSession, error) {
	// Initialize a session.
	sess := &ClientSession{
		clientID:     clientID,
		startTime:    time.Now(),
		leaseLength:  DefaultLeaseDuration,
		locks:		  make(map[api.FilePath]api.LockMode),
		jeopardyFlag: false,
		jeopardyChan: make(chan struct{}, 2),
		expired:      false,
		logger:       log.New(os.Stderr, "[client] ", log.LstdFlags),
	}

	// Find leader by trying to establish a session with any of the
	// possible server addresses.
	for serverAddr := range PossibleServerAddrs {
		// Try to set up TCP connection to server.
		rpcClient, err := rpc.Dial("tcp", serverAddr)
		if err != nil {
			sess.logger.Printf("RPC Dial error: %s", err.Error())
			continue
		}

		// Make RPC call.
		sess.logger.Printf("Sending InitSession request to server %s", serverAddr)
		req := api.InitSessionRequest{ClientID: clientID}
		resp := &api.InitSessionResponse{}
		err = rpcClient.Call("Handler.InitSession", req, resp)
		if err != nil {
			sess.logger.Printf("InitSession with server %s failed with error %s", serverAddr, err.Error())
		} else {
			sess.logger.Printf("Session with %s initialized at client", serverAddr)

			// Update session info.
			sess.serverAddr = serverAddr
			sess.rpcClient = rpcClient
			break
		}
	}

	if sess.serverAddr == "" {
		return nil, errors.New("Could not connect to any server.")
	}

	// Call MonitorSession.
	go sess.MonitorSession()

	return sess, nil
}

func (sess *ClientSession) MonitorSession() {
	sess.logger.Printf("Monitoring session with server %s", sess.serverAddr)
	for {
		// Make new keepAlive channel.
		// This should be ok because this loop only occurs every 12 seconds to 57 seconds.
		keepAliveChan := make(chan *api.KeepAliveResponse, 1)
		// Make a new channel to stop goroutines
		quitChan := make(chan struct{})

		// Send a KeepAlive, waiting for a response from the master.
		go func() {
			defer func() {
				if r := recover(); r != nil {
					sess.logger.Printf("KeepAlive waiter encounted panic: %s; recovering", r)
				}
			}()

			req := api.KeepAliveRequest{ClientID: sess.clientID}
			resp := &api.KeepAliveResponse{}

			sess.logger.Printf("Sending KeepAlive to server %s", sess.serverAddr)
			err := sess.rpcClient.Call("Handler.KeepAlive", req, resp)
			if err != nil {
				sess.logger.Printf("rpc call error: %s", err.Error())
				return // do not push anything onto channel -- session will time out
			}

			keepAliveChan <- resp
		}()

		// Set up timeout
		durationLeaseOver := time.Until(sess.startTime.Add(sess.leaseLength))
		durationJeopardyOver := time.Until(sess.startTime.Add(sess.leaseLength + JeopardyDuration))

		select {
		case resp := <- keepAliveChan:
			// Process master's response
			// The master's response should contain a new, extended lease timeout.
			sess.logger.Printf("KeepAlive response from %s received within lease timeout", sess.serverAddr)

			// Adjust new lease length.
			if (sess.leaseLength >= resp.LeaseLength) {
				sess.logger.Printf("WARNING: new lease length shorter than current lease length")
			}
			sess.leaseLength = resp.LeaseLength

		case <- time.After(durationLeaseOver):
			// Jeopardy period begins
			// If no response within local lease timeout, we have to block all RPCs
			// from the client until the jeopardy period is over.
			sess.jeopardyFlag = true
			sess.logger.Printf("session with %s in jeopardy", sess.serverAddr)

			// In a new goroutine, try to send KeepAlives to every server.
			// KeepAlive should check if the node is the master -> if not, ignore.
			// In KeepAlive request, eagerly send session information to server (leaseLength, locks)
			// Update session serverAddr.
			go func() {
				defer func() {
					if r := recover(); r != nil {
						sess.logger.Printf("KeepAlive waiter tried to send on closed channel: recovering")
					}
				}()

				// Jeopardy KeepAlives should allow client to eagerly send info
				// to help new leader rebuild in-mem structs
				req := api.KeepAliveRequest {
					ClientID: sess.clientID,
					Locks: make(map[api.FilePath]api.LockMode),
				}

				for filePath, lockMode := range sess.locks {
					req.Locks[filePath] = lockMode
				}

				resp := &api.KeepAliveResponse{}

				for {  // Keep trying all servers: this way we can wait for cell to elect a new leader.
					select {
						case <- quitChan:
							return
						default:
					}
					for serverAddr := range PossibleServerAddrs {
						// Try to connect to server
						rpcClient, err := rpc.Dial("tcp", serverAddr)
						if err != nil {
							sess.logger.Printf("could not dial address %s", serverAddr)
							continue
						}

						// Try to send KeepAlive to server
						sess.logger.Printf("sending KeepAlive to server %s", serverAddr)
						err = rpcClient.Call("Handler.KeepAlive", req, resp)
						if err == nil {
							// Successfully contacted new leader!
							sess.logger.Printf("received KeepAlive resp from server %s", serverAddr)

							// Update session details
							sess.serverAddr = serverAddr
							sess.rpcClient = rpcClient
							sess.startTime = time.Now()
							sess.leaseLength = DefaultLeaseDuration

							// Send response onto channel
							sess.logger.Printf("Sending response onto keepAliveChan")
							keepAliveChan <- resp
							sess.logger.Printf("Sent response onto keepAliveChan")

							return // Avoid closing new rpc client
						} else {
							sess.logger.Printf("KeepAlive error from server at %s: %s", serverAddr, err.Error())
						}

						rpcClient.Close()
					}
				}
			}()

			sess.logger.Printf("waiting for jeopardy responses")

			// Wait for responses.
			select {
			case resp := <- keepAliveChan:
				// Session is saved!
				sess.logger.Printf("session with %s safe", sess.serverAddr)

				// Process master's response
				if (sess.leaseLength == resp.LeaseLength) {
					// Tear down the session.
					sess.expired = true
					close(keepAliveChan)
					close(quitChan)  // Stop waiting goroutines.
					err := sess.rpcClient.Close()
					if err != nil {
						sess.logger.Printf("rpc close error: %s", err.Error())
					}
					sess.logger.Printf("session with %s torn down", sess.serverAddr)
					return
				}

				// Adjust new lease length.
				if (sess.leaseLength > resp.LeaseLength) {
					sess.logger.Printf("WARNING: new lease length shorter than current lease length")
				}
				sess.leaseLength = resp.LeaseLength

				// Unblock all requests.
				sess.jeopardyFlag = false
				sess.jeopardyChan <- struct{}{}

			case <- time.After(durationJeopardyOver):
				// Jeopardy period ends -- tear down the session
				sess.expired = true
				close(keepAliveChan)
				close(quitChan)  // Stop waiting goroutines.
				err := sess.rpcClient.Close()
				if err != nil {
					sess.logger.Printf("rpc close error: %s", err.Error())
				}
				sess.logger.Printf("session with %s expired", sess.serverAddr)
				return
			}
		}
	}
}

// Current plan is to implement a function for each Chubby library call.
// Each function should check jeopardyFlag to see if call should be blocked.
func (sess *ClientSession) OpenLock(filePath api.FilePath) error {
	if sess.jeopardyFlag {
		durationJeopardyOver := time.Until(sess.startTime.Add(sess.leaseLength + JeopardyDuration))
		select {
		case <-sess.jeopardyChan:
			sess.logger.Printf("session with %s reestablished", sess.serverAddr)
		case <-time.After(durationJeopardyOver):
			return errors.New(fmt.Sprintf("session with %s expired", sess.serverAddr))
		}
	}
	sess.logger.Printf("Sending OpenLock request to server %s", sess.serverAddr)
	req := api.OpenLockRequest{ClientID: sess.clientID, Filepath: filePath}
	resp := &api.OpenLockResponse{}
	err := sess.rpcClient.Call("Handler.OpenLock", req, resp)
	if err != nil {
		sess.logger.Printf("OpenLock with server %s failed with error %s", sess.serverAddr, err.Error())
	} else {
		sess.logger.Printf("Open Lock successfully at filepath %s in session with %s", filePath, sess.serverAddr)
	}
	return err
}

func (sess *ClientSession) DeleteLock(filePath api.FilePath) error {
	if sess.jeopardyFlag {
		durationJeopardyOver := time.Until(sess.startTime.Add(sess.leaseLength + JeopardyDuration))
		select {
		case <-sess.jeopardyChan:
			sess.logger.Printf("session with %s reestablished", sess.serverAddr)
		case <-time.After(durationJeopardyOver):
			return errors.New(fmt.Sprintf("session with %s expired", sess.serverAddr))
		}
	}
	sess.logger.Printf("Sending DeleteLock request to server %s", sess.serverAddr)
	req := api.DeleteLockRequest{ClientID: sess.clientID, Filepath: filePath}
	resp := &api.DeleteLockResponse{}
	err := sess.rpcClient.Call("Handler.DeleteLock", req, resp)
	if err != nil {
		sess.logger.Printf("DeleteLock with server %s failed with error %s", sess.serverAddr, err.Error())
	} else {
		sess.logger.Printf("Delete Lock successfully at filepath %s in session with %s", filePath, sess.serverAddr)
	}
	return err
}

func (sess *ClientSession) TryAcquireLock(filePath api.FilePath, mode api.LockMode) (bool,error) {
	if sess.jeopardyFlag {
		durationJeopardyOver := time.Until(sess.startTime.Add(sess.leaseLength + JeopardyDuration))
		select {
		case <-sess.jeopardyChan:
			sess.logger.Printf("session with %s reestablished", sess.serverAddr)
		case <-time.After(durationJeopardyOver):
			return false, errors.New(fmt.Sprintf("session with %s expired", sess.serverAddr))
		}
	}
	sess.logger.Printf("Sending TryAcquireLock request to server %s", sess.serverAddr)
	req := api.TryAcquireLockRequest{ClientID: sess.clientID, Filepath: filePath, Mode: mode}
	resp := &api.TryAcquireLockResponse{}
	err := sess.rpcClient.Call("Handler.TryAcquireLock", req, resp)
	if err != nil {
		sess.logger.Printf("TryAcquireLock with server %s failed with error %s", sess.serverAddr, err.Error())
	} else {
		sess.logger.Printf("TryAcquireLock successful at filepath %s in session with %s with mode %s", filePath, sess.serverAddr, string(mode))
	}
	return resp.IsSuccessful, err
}

func (sess *ClientSession) ReleaseLock(filePath api.FilePath) error {
	if sess.jeopardyFlag {
		durationJeopardyOver := time.Until(sess.startTime.Add(sess.leaseLength + JeopardyDuration))
		select {
		case <-sess.jeopardyChan:
			sess.logger.Printf("session with %s reestablished", sess.serverAddr)
		case <-time.After(durationJeopardyOver):
			return errors.New(fmt.Sprintf("session with %s expired", sess.serverAddr))
		}
	}
	sess.logger.Printf("Sending ReleaseLock request to server %s", sess.serverAddr)
	req := api.ReleaseLockRequest{ClientID: sess.clientID, Filepath: filePath}
	resp := &api.ReleaseLockResponse{}
	err := sess.rpcClient.Call("Handler.ReleaseLock", req, resp)
	if err != nil {
		sess.logger.Printf("ReleaseLock with server %s failed with error %s", sess.serverAddr, err.Error())
	} else {
		sess.logger.Printf("Release Lock successfully at filepath %s in session with %s", filePath, sess.serverAddr)
	}
	return err
}
<|MERGE_RESOLUTION|>--- conflicted
+++ resolved
@@ -3,10 +3,7 @@
 import (
 	"cos518project/chubby/api"
 	"errors"
-<<<<<<< HEAD
 	"fmt"
-=======
->>>>>>> 9a30e9b9
 	"log"
 	"net/rpc"
 	"os"
