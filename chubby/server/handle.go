// Define RPC calls accepted by Chubby server.

package server

import (
	"encoding/json"
	"time"
)

type JoinRequest struct {
	RaftAddr string
	NodeID string
}

type JoinResponse struct {
	error error
}


type InitSessionRequest struct {
	clientID ClientID
}

type InitSessionResponse struct {
	leaderAddress string
	isLeader bool
}

type KeepAliveRequest struct {
	clientID ClientID
}

type KeepAliveResponse struct {
	leaseLength time.Duration
}

type OpenLockRequest struct {
	clientID ClientID
	filepath FilePath
}

type OpenLockResponse struct {

}

type DeleteLockRequest struct {
	clientID ClientID
	filepath FilePath
}

type DeleteLockResponse struct {

}

type TryAcquireLockRequest struct {
	clientID ClientID
	filepath FilePath
	mode LockMode
}

type TryAcquireLockResponse struct {
	isSuccessful bool
}

type ReleaseLockRequest struct {
	clientID ClientID
	filepath FilePath
}

type ReleaseLockResponse struct {

}

// RPC handler type
type Handler int

/*
 * Called by servers:
 */

// Join the caller server to our server.
func (h *Handler) Join(req JoinRequest, res *JoinResponse) error {
	err := app.store.Join(req.NodeID, req.RaftAddr)
	res.error = err
	return err
}

/*
 * Called by clients:
 */

// Initialize a client-server session.
<<<<<<< HEAD
func (h *Handler) InitSession(req initSessionRequest, res *initSessionResponse) error {
	// If we are not the leader, return address of actual leader
	if app.address != string(app.store.Raft.Leader()) {
		res.leaseLength = 0
		res.leaderAddress = string(app.store.Raft.Leader())
	}

	// Create a new session.
	sess, err := CreateSession(ClientID(req.clientID))
	if err != nil {
		return err
	}

	// Respond with address of current leader.
	response := &Response{leaderAddress: string(app.store.Raft.Leader()), leaseLength: sess.leaseLength}
	b, err := json.Marshal(response)
=======
func (h *Handler) InitSession(req InitSessionRequest, res *InitSessionResponse) error {
	if app.address != string(app.store.Raft.Leader()) {
		res.isLeader = false
		res.leaderAddress = string(app.store.Raft.Leader())
		return nil

	}
	_, err := CreateSession(ClientID(req.clientID))
>>>>>>> 2c9e7a1d
	if err != nil {
		return err
	}
	res.isLeader = true
	res.leaderAddress = string(app.store.Raft.Leader())
	return nil
}

// KeepAlive calls allow the client to extend the Chubby session.
func (h *Handler) HandleKeepAlive(req KeepAliveRequest, res *KeepAliveResponse) error {
	session := app.sessions[ClientID(req.clientID)]
	duration, err := session.KeepAlive(ClientID(req.clientID))
	if err != nil {
		return err
	}
	res.leaseLength = duration
	return nil
}

// Chubby API methods for handling locks.
// Each method corresponds to a method in session.go.

<<<<<<< HEAD
//// Open a lock.
//func (h *Handler) OpenLock(req ClientRequest, res *ClientResponse) error {
//
//}
//
//// Delete a lock.
//func (h *Handler) DeleteLock(req ClientRequest, res *ClientResponse) error {
//
//}
//
//// Try to acquire a lock.
//func (h *Handler) TryAcquireLock(req ClientRequest, res *ClientResponse) error {
//
//}
//
//// Release lock.
//func (h *Handler) ReleaseLock(req ClientRequest, res *ClientResponse) error {
//
//}
=======
// Open a lock.
func (h *Handler) OpenLock(req OpenLockRequest, res *OpenLockResponse) error {
	session := app.sessions[ClientID(req.clientID)]
	err := session.OpenLock(req.filepath)
	if err != nil {
		return err
	}
	return nil
}

// Delete a lock.
func (h *Handler) DeleteLock(req DeleteLockRequest, res *DeleteLockResponse) error {
	session := app.sessions[ClientID(req.clientID)]
	err := session.DeleteLock(req.filepath)
	if err != nil {
		return err
	}
	return nil
}

// Try to acquire a lock.
func (h *Handler) TryAcquireLock(req TryAcquireLockRequest, res *TryAcquireLockResponse) error {
	session := app.sessions[ClientID(req.clientID)]
	isSuccessful, err := session.TryAcquireLock(req.filepath, req.mode)
	if err != nil {
		return err
	}
	res.isSuccessful = isSuccessful
	return nil
}

// Release lock.
func (h *Handler) ReleaseLock(req ReleaseLockRequest, res *ReleaseLockResponse) error {
	session := app.sessions[ClientID(req.clientID)]
	err := session.ReleaseLock(req.filepath)
	if err != nil {
		return err
	}
	return nil
}
>>>>>>> 2c9e7a1d
<|MERGE_RESOLUTION|>--- conflicted
+++ resolved
@@ -3,9 +3,14 @@
 package server
 
 import (
-	"encoding/json"
+	"errors"
+	"fmt"
 	"time"
 )
+
+/*
+ * RPC interfaces.
+ */
 
 type JoinRequest struct {
 	RaftAddr string
@@ -90,24 +95,6 @@
  */
 
 // Initialize a client-server session.
-<<<<<<< HEAD
-func (h *Handler) InitSession(req initSessionRequest, res *initSessionResponse) error {
-	// If we are not the leader, return address of actual leader
-	if app.address != string(app.store.Raft.Leader()) {
-		res.leaseLength = 0
-		res.leaderAddress = string(app.store.Raft.Leader())
-	}
-
-	// Create a new session.
-	sess, err := CreateSession(ClientID(req.clientID))
-	if err != nil {
-		return err
-	}
-
-	// Respond with address of current leader.
-	response := &Response{leaderAddress: string(app.store.Raft.Leader()), leaseLength: sess.leaseLength}
-	b, err := json.Marshal(response)
-=======
 func (h *Handler) InitSession(req InitSessionRequest, res *InitSessionResponse) error {
 	if app.address != string(app.store.Raft.Leader()) {
 		res.isLeader = false
@@ -116,7 +103,6 @@
 
 	}
 	_, err := CreateSession(ClientID(req.clientID))
->>>>>>> 2c9e7a1d
 	if err != nil {
 		return err
 	}
@@ -126,9 +112,13 @@
 }
 
 // KeepAlive calls allow the client to extend the Chubby session.
-func (h *Handler) HandleKeepAlive(req KeepAliveRequest, res *KeepAliveResponse) error {
-	session := app.sessions[ClientID(req.clientID)]
-	duration, err := session.KeepAlive(ClientID(req.clientID))
+func (h *Handler) KeepAlive(req KeepAliveRequest, res *KeepAliveResponse) error {
+	sess, ok := app.sessions[req.clientID]
+	if !ok {
+		return errors.New(fmt.Sprintf("The current session is closed"))
+	}
+
+	duration, err := sess.KeepAlive(req.clientID)
 	if err != nil {
 		return err
 	}
@@ -138,32 +128,13 @@
 
 // Chubby API methods for handling locks.
 // Each method corresponds to a method in session.go.
-
-<<<<<<< HEAD
-//// Open a lock.
-//func (h *Handler) OpenLock(req ClientRequest, res *ClientResponse) error {
-//
-//}
-//
-//// Delete a lock.
-//func (h *Handler) DeleteLock(req ClientRequest, res *ClientResponse) error {
-//
-//}
-//
-//// Try to acquire a lock.
-//func (h *Handler) TryAcquireLock(req ClientRequest, res *ClientResponse) error {
-//
-//}
-//
-//// Release lock.
-//func (h *Handler) ReleaseLock(req ClientRequest, res *ClientResponse) error {
-//
-//}
-=======
 // Open a lock.
 func (h *Handler) OpenLock(req OpenLockRequest, res *OpenLockResponse) error {
-	session := app.sessions[ClientID(req.clientID)]
-	err := session.OpenLock(req.filepath)
+	sess, ok := app.sessions[req.clientID]
+	if !ok {
+		return errors.New(fmt.Sprintf("The current session is closed"))
+	}
+	err := sess.OpenLock(req.filepath)
 	if err != nil {
 		return err
 	}
@@ -172,8 +143,11 @@
 
 // Delete a lock.
 func (h *Handler) DeleteLock(req DeleteLockRequest, res *DeleteLockResponse) error {
-	session := app.sessions[ClientID(req.clientID)]
-	err := session.DeleteLock(req.filepath)
+	sess, ok := app.sessions[req.clientID]
+	if !ok {
+		return errors.New(fmt.Sprintf("The current session is closed"))
+	}
+	err := sess.DeleteLock(req.filepath)
 	if err != nil {
 		return err
 	}
@@ -182,8 +156,11 @@
 
 // Try to acquire a lock.
 func (h *Handler) TryAcquireLock(req TryAcquireLockRequest, res *TryAcquireLockResponse) error {
-	session := app.sessions[ClientID(req.clientID)]
-	isSuccessful, err := session.TryAcquireLock(req.filepath, req.mode)
+	sess, ok := app.sessions[req.clientID]
+	if !ok {
+		return errors.New(fmt.Sprintf("The current session is closed"))
+	}
+	isSuccessful, err := sess.TryAcquireLock(req.filepath, req.mode)
 	if err != nil {
 		return err
 	}
@@ -193,11 +170,13 @@
 
 // Release lock.
 func (h *Handler) ReleaseLock(req ReleaseLockRequest, res *ReleaseLockResponse) error {
-	session := app.sessions[ClientID(req.clientID)]
-	err := session.ReleaseLock(req.filepath)
+	sess, ok := app.sessions[req.clientID]
+	if !ok {
+		return errors.New(fmt.Sprintf("The current session is closed"))
+	}
+	err := sess.ReleaseLock(req.filepath)
 	if err != nil {
 		return err
 	}
 	return nil
-}
->>>>>>> 2c9e7a1d
+}