package server

import (
	"log"
	"github.com/hashicorp/raft"
	"net/rpc"
)

type LockName string

type LockPath string

type LockClient struct {
    /* Client transport layer. */
    trans           *raft.NetworkTransport
    /* Location of master server. */
    masterServer   raft.ServerAddress
    /* Location of locks. */
<<<<<<< HEAD
    locks           map[LockName]LockPath
=======
    locks           map[LockPath]LockName
>>>>>>> aee73ce2
    /* Session */
    session 		*Session
}

/* Create lock client. */
func CreateLockClient(trans *raft.NetworkTransport, masterServer raft.ServerAddress) (*LockClient, error) {
    lc := &LockClient {
        trans:          trans,
        masterServer:   masterServer,
        locks:          make(map[LockName]LockPath),
    }
    return lc, nil
}

<<<<<<< HEAD
func CreateLock(lc *LockClient, name LockName, path LockPath) error {
	// Set up TCP connection
	client, err := rpc.Dial("tcp", string(lc.masterServer))
=======
func (lc *LockClient) CreateLock(name LockName, path LockPath) (error) {
	client, err: = rpc.Dial("tcp", lc.masterServer)
>>>>>>> aee73ce2
	checkError(err)
	args :=  CreateLockRequest{name: name, path: path}
	response := clientResponse{false}
	err = client.Call("Handler.Create", args, &response)
	if err != nil {
		return err
	}
	return nil
}

<<<<<<< HEAD
func DeleteLock(lc *LockClient, name LockName, path LockPath) error {
	client, err := rpc.Dial("tcp", string(lc.masterServer))
	checkError(err)
	args :=  CreateLockRequest{name: name, path: path}
	response := clientResponse{false}
	err = client.Call("Handler.Create", args, &response)
=======
func (lc *LockClient) DeleteLock (path LockPath) (error) {
	client, err: = rpc.Dial("tcp", lc.masterServer)
	checkError(err)
	args :=  clientRequest{path}
	response := clientResponse{false}
	err = client.call("Handler.Delete", args, &response)
>>>>>>> aee73ce2
	if err != nil {
		return err
	}
	return nil
<<<<<<< HEAD
=======
}

func (lc *LockClient) AcquireLock (path LockPath) (error) {
	client, err: = rpc.Dial("tcp", lc.masterServer)
	checkError(err)
	args :=  clientRequest{path}
	response := acquireLockResponse{false, ""}
	err = client.call("Handler.Acquire", args, &response)
	if err != nil {
		return err
	}
	if response.isSuccessful == true {
		lc.loc
	}
	return nil
>>>>>>> aee73ce2
}

func checkError(err error) {
	if err != nil {
		log.Fatal(err)
	}
}

<|MERGE_RESOLUTION|>--- conflicted
+++ resolved
@@ -1,100 +1,70 @@
 package server
 
 import (
-	"log"
-	"github.com/hashicorp/raft"
-	"net/rpc"
+	"errors"
+	"fmt"
 )
 
-type LockName string
+type SessionID 	string
+type FilePath 	string
 
-type LockPath string
+// Mode of a lock
+type LockMode	int
+const (
+	EXCLUSIVE LockMode = iota
+	SHARED
+)
 
+// LockClient describes the locks held by a particular client in a particular Chubby session.
 type LockClient struct {
-    /* Client transport layer. */
-    trans           *raft.NetworkTransport
-    /* Location of master server. */
-    masterServer   raft.ServerAddress
-    /* Location of locks. */
-<<<<<<< HEAD
-    locks           map[LockName]LockPath
-=======
-    locks           map[LockPath]LockName
->>>>>>> aee73ce2
-    /* Session */
-    session 		*Session
+	// The session to which this LockClient corresponds.
+	sessionID		SessionID
+
+    // A data structure describing which locks this client holds.
+    // Maps lock filepath -> Lock struct.
+    locks           map[FilePath]*Lock
+}
+
+// Lock describes information about a particular Chubby lock.
+type Lock struct {
+	path			FilePath  // The path to this lock in the store.
+	mode			LockMode  // Shared or exclusive lock?
+	owners			map[string]bool  // Who is holding the lock?
 }
 
 /* Create lock client. */
-func CreateLockClient(trans *raft.NetworkTransport, masterServer raft.ServerAddress) (*LockClient, error) {
+func CreateLockClient(sessionID SessionID) (*LockClient, error) {
     lc := &LockClient {
-        trans:          trans,
-        masterServer:   masterServer,
-        locks:          make(map[LockName]LockPath),
+        sessionID:   	sessionID,
+        locks:          make(map[FilePath]*Lock),
     }
     return lc, nil
 }
 
-<<<<<<< HEAD
-func CreateLock(lc *LockClient, name LockName, path LockPath) error {
-	// Set up TCP connection
-	client, err := rpc.Dial("tcp", string(lc.masterServer))
-=======
-func (lc *LockClient) CreateLock(name LockName, path LockPath) (error) {
-	client, err: = rpc.Dial("tcp", lc.masterServer)
->>>>>>> aee73ce2
-	checkError(err)
-	args :=  CreateLockRequest{name: name, path: path}
-	response := clientResponse{false}
-	err = client.Call("Handler.Create", args, &response)
-	if err != nil {
-		return err
+func (lc *LockClient) CreateLock(path FilePath, mode LockMode) error {
+	// Add this lock to the LockClient's locks map
+	_, exists := lc.locks[path]
+	if !exists {
+		return errors.New(fmt.Sprintf("Lock already exists at path %s", path))
 	}
-	return nil
+
+	lc.locks[path] = &Lock {
+		path:	path,
+		mode:	mode,
+		owners:	make(map[string]bool),
+	}
+
+	// Add lock to persistent store: (key: LockPath, value: "")
+	// TODO: What information should be in the lock file?
+	err := app.store.Set(string(path), "")
+	return err
 }
 
-<<<<<<< HEAD
-func DeleteLock(lc *LockClient, name LockName, path LockPath) error {
-	client, err := rpc.Dial("tcp", string(lc.masterServer))
-	checkError(err)
-	args :=  CreateLockRequest{name: name, path: path}
-	response := clientResponse{false}
-	err = client.Call("Handler.Create", args, &response)
-=======
-func (lc *LockClient) DeleteLock (path LockPath) (error) {
-	client, err: = rpc.Dial("tcp", lc.masterServer)
-	checkError(err)
-	args :=  clientRequest{path}
-	response := clientResponse{false}
-	err = client.call("Handler.Delete", args, &response)
->>>>>>> aee73ce2
-	if err != nil {
-		return err
-	}
-	return nil
-<<<<<<< HEAD
-=======
+func (lc *LockClient) DeleteLock (path FilePath) (error) {
+
 }
 
-func (lc *LockClient) AcquireLock (path LockPath) (error) {
-	client, err: = rpc.Dial("tcp", lc.masterServer)
-	checkError(err)
-	args :=  clientRequest{path}
-	response := acquireLockResponse{false, ""}
-	err = client.call("Handler.Acquire", args, &response)
-	if err != nil {
-		return err
-	}
-	if response.isSuccessful == true {
-		lc.loc
-	}
-	return nil
->>>>>>> aee73ce2
+func (lc *LockClient) AcquireLock (path FilePath) (error) {
+
 }
 
-func checkError(err error) {
-	if err != nil {
-		log.Fatal(err)
-	}
-}
-
