--- conflicted
+++ resolved
@@ -111,7 +111,7 @@
 		lock.path = path
 		lock.mode = mode
 		lock.owners = map[string]bool {
-			sess.sessionID: true,
+			sess.clientID: true,
 		}
 		err = app.store.Set(path, string(json.Marshal(&lock)))
 		/* More for debugging purpose, might need to do something else late for this error*/
@@ -124,13 +124,8 @@
 			return errors.New(fmt.Sprintf("The lock is being held in exclusive mode."))
 		}
 		lock.mode = mode
-<<<<<<< HEAD
-		lock.owners[sess.sessionID] = true
+		lock.owners[sess.clientID] = true
 		err = app.store.Set(path, json.Marshal(&lock))
-=======
-		lock.owners[lc.sessionID] = true
-		err = app.store.Set(path, string(json.Marshal(&lock)))
->>>>>>> 9894ee12
 		if err != nil {
 			return errors.New(fmt.Sprintf("Fail to Commit in Store"))
 		}
@@ -154,43 +149,25 @@
 		return nil
 	} else if lock.mode == EXCLUSIVE {
 		lock.mode = FREE
-<<<<<<< HEAD
 		sess.locks[path] = false
-		delete(lock.owners, sess.sessionID)
+		delete(lock.owners, sess.clientID)
 		err = app.store.Set(path, json.Marshal(&lock))
-=======
-		lc.locks[path] = false
-		delete(lock.owners, lc.sessionID)
-		err = app.store.Set(path, string(json.Marshal(&lock)))
->>>>>>> 9894ee12
 		if err != nil {
 			return errors.New(fmt.Sprintf("Fail to commit"))
 		}
 	} else if lock.mode == SHARED {
 		if len(lock.owners) == 1 {
 			lock.mode = FREE
-<<<<<<< HEAD
 			sess.locks[path] = false
-			delete(lock.owners, sess.sessionID)
+			delete(lock.owners, sess.clientID)
 			err = app.store.Set(path, json.Marshal(&lock))
-=======
-			lc.locks[path] = false
-			delete(lock.owners, lc.sessionID)
-			err = app.store.Set(path, string(json.Marshal(&lock)))
->>>>>>> 9894ee12
 			if err != nil {
 				return errors.New(fmt.Sprintf("Fail to commit"))
 			}
 		} else {
-<<<<<<< HEAD
 			sess.locks[path] = false
-			delete(lock.owners, sess.sessionID)
+			delete(lock.owners, sess.clientID)
 			err = app.store.Set(path, json.Marshal(&lock))
-=======
-			lc.locks[path] = false
-			delete(lock.owners, lc.sessionID)
-			err = app.store.Set(path, string(json.Marshal(&lock)))
->>>>>>> 9894ee12
 			if err != nil {
 				return errors.New(fmt.Sprintf("Fail to commit"))
 			}
